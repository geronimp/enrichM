#!/usr/bin/env python3

__author__      = "Joel Boyd"
__copyright__   = "Copyright 2018"
__credits__     = ["Joel Boyd"]
__license__     = "GPL3"
__version__     = "0.0.7"
__maintainer__  = "Joel Boyd"
__email__       = "joel.boyd near uq.net.au"
__status__      = "Development"

###############################################################################
# Imports
import argparse
import os
import sys
import textwrap
import time
sys.path = [os.path.join(os.path.dirname(os.path.realpath(__file__)),'..')]+sys.path
# Local
import enrichm
from enrichm.run import Run

###############################################################################

class CustomHelpFormatter(argparse.HelpFormatter):
    def _split_lines(self, text, width):
        return text.splitlines()

def phelp():
    print("""                         _____            _      _     __  __ 
                        | ____|_ __  _ __(_) ___| |__ |  \/  |
                        |  _| | '_ \| '__| |/ __| '_ \| |\/| |
                        | |___| | | | |  | | (__| | | | |  | |
                        |_____|_| |_|_|  |_|\___|_| |_|_|  |_|
  ------------------------------------------------------------------------------------

  Annotation
    annotate        -> Genome annotation pipeline.

  Enrichment analysis
    classify        -> Determine what pathways a genome encodes.
    enrichment      -> Calculate enrichment of functional genes between groups.

  Network analysis
    pathway         -> Generate a metabolic network from specific KEGG module or
                       compounds.
    explore         -> Take steps into metabolism using a KEGG compound ID as a 
                       starting point. Useful to see which pathways use a compound
                       of interest.

  Machine learning
    generate        -> Generate a random forest model.
    predict         -> Run random forest model on new data.

  Authors: Joel Boyd, Ben Woodcroft, Alex Baker
  Version: %s
""" % (enrichm.__version__))

if __name__ == "__main__":

    parser = argparse.ArgumentParser()
    parser.add_argument('--version', action='version', version='enrichm v%s' % enrichm.__version__)
    subparsers = parser.add_subparsers(help="--", dest='subparser_name')

    #~#~#~#~#~#~#~#~#~#~#~#~#~#~#~#~#~#~#~#~#~#~#~#~#~#~#~#~#~#~#~#~#~#~#~#~#~#

    base_all             = argparse.ArgumentParser(add_help=False)
    base_logging_options = base_all.add_argument_group('Logging options')

    base_logging_options.add_argument('--log',
                help='Output logging information to this file.')
    base_logging_options.add_argument('--verbosity', type = int, default = 4,
                help='Level of verbosity (1 - 5 - default = 4) 5 = Very verbose, 1 = Silent')

    base_output_options = base_all.add_argument_group('Output options')
    base_output_options.add_argument('--output',
                help='Output directory', default = None)
    base_output_options.add_argument('--force', action='store_true',
                help='Overwrite previous run')

    #~#~#~#~#~#~#~#~#~#~#~#~#~#~#~#~#~#~#~#~#~#~#~#~#~#~#~#~#~#~#~#~#~#~#~#~#~#

    base_network = argparse.ArgumentParser(add_help=False)

    base_input_options = base_network.add_argument_group('Input options')
    base_input_options.add_argument('--matrix', required=True,
                help='KO matrix. REQUIRED.')
    base_input_options.add_argument('--genome_metadata', 
                help='Metadata file with two columns, the first with the genome name, the second with the groupings to compare.')
    base_input_options.add_argument('--abundance',
                help='Abundance matrix.')
    base_input_options.add_argument('--abundance_metadata',
                help='Metadata file with two columns, the first with the genome name, the second with the groupings to compare.')
    base_input_options.add_argument('--tpm_values',
                help='TPM values produced by DetectM.')
    base_input_options.add_argument('--tpm_metadata',
                help='Metadata file with two columns, the first with the genome name, the second with the groupings to compare.')
    base_input_options.add_argument('--metabolome',
                help='Metabolome CID matrix.')

    #~#~#~#~#~#~#~#~#~#~#~#~#~#~#~#~#~#~#~#~#~#~#~#~#~#~#~#~#~#~#~#~#~#~#~#~#~#

    data = subparsers.add_parser('data', formatter_class=CustomHelpFormatter)
    data_input_options = data.add_argument_group('Uninstall')
    data_input_options.add_argument('--uninstall', action='store_true',
                help = 'Remove enrichm database')
<<<<<<< HEAD
    data_input_options.add_argument('--create', action='store_true',
                help = 'create enrichm database')
=======
    data_input_options.add_argument('--create', action="store_true",
                help = 'Create enrichm database')
>>>>>>> c18ad360
    data_input_options.add_argument('--dry', action='store_true',
                help = 'Download an empty database (debug)')
    data_input_options.add_argument('--verbosity', type = int, default = 4,
                help='Level of verbosity (1 - 5 - default = 4) 5 = Very verbose, 1 = Silent')
    #~#~#~#~#~#~#~#~#~#~#~#~#~#~#~#~#~#~#~#~#~#~#~#~#~#~#~#~#~#~#~#~#~#~#~#~#~#

    annotate = subparsers.add_parser('annotate', formatter_class=CustomHelpFormatter, parents=[base_all])

    annotate_input_options = annotate.add_argument_group('Input options (Use one)')
    annotate_input_options.add_argument('--genome_files', default = None, nargs='+',
                help = 'Space separated list of genomes to annotate')
    annotate_input_options.add_argument('--genome_directory', default = None,
                help = 'Directory containing genomes to annotate')
    annotate_input_options.add_argument('--protein_files', default = None,  nargs='+',
                help = 'Space separated list of .faa files of genomes to annotate. Protein files need to be generated by prodigal.')
    annotate_input_options.add_argument('--protein_directory', default = None,
                help = 'Directory containing .faa files of genomes to annotate. Protein files need to be generated by prodigal.')

    annotate_annotation_options = annotate.add_argument_group('Annotations options')
    annotate_annotation_options.add_argument('--ko', action='store_true',
                help='Annotate with KO ids')
    annotate_annotation_options.add_argument('--ko_hmm', action='store_true',
                help='Annotate with KO ids')
    annotate_annotation_options.add_argument('--pfam', action='store_true',
                help='Annotate with Pfam HMMs')
    annotate_annotation_options.add_argument('--tigrfam', action='store_true',
                help='Annotate with TIGRFAM HMMs')
    annotate_annotation_options.add_argument('--clusters', action='store_true',
                help='Annotate with cluster ids')
    annotate_annotation_options.add_argument('--orthologs', action='store_true',
                help='Annotate with ortholog ids')
    annotate_annotation_options.add_argument('--orthogroup', action='store_true',
                help='Annotate with orthogroup ids with OrthoFinder')
    annotate_annotation_options.add_argument('--cazy', action='store_true',
                help='Annotate with dbCAN HMMs')
    annotate_annotation_options.add_argument('--ec', action='store_true',
                help='Annotate with EC ids')

    annotate_cutoff_options = annotate.add_argument_group('Cutoff options')
    annotate_cutoff_options.add_argument('--cut_ga_pfam', action='store_true',
                help='For PFAM searches: use profiles GA gathering cutoffs to set all thresholding')
    annotate_cutoff_options.add_argument('--cut_nc_pfam', action='store_true',
                help='For PFAM searches: use profiles NC noise cutoffs to set all thresholding')
    annotate_cutoff_options.add_argument('--cut_tc_pfam', action='store_true',
                help='For PFAM searches: use profiles TC trusted cutoffs to set all thresholding')
    annotate_cutoff_options.add_argument('--cut_ga_tigrfam', action='store_true',
                help='For TIGRfam searches: use profiles GA gathering cutoffs to set all thresholding')
    annotate_cutoff_options.add_argument('--cut_nc_tigrfam', action='store_true',
                help='For TIGRfam searches: use profiles NC noise cutoffs to set all thresholding')
    annotate_cutoff_options.add_argument('--cut_tc_tigrfam', action='store_true',
                help='For TIGRfam searches: use profiles TC trusted cutoffs to set all thresholding')
    annotate_cutoff_options.add_argument('--cut_ko', action='store_true',
                help='For KO HMM annotation searches: use cutoffs defined by KEGG to maximise F-score.')
    annotate_cutoff_options.add_argument('--evalue', type=float, default=1e-05,
                help='Use this evalue cutoff to filter false positives (default: 1e-05)')
    annotate_cutoff_options.add_argument('--bit', type = float, default = 0,
                help='Use this bit score cutoff to filter false positives (default: 0)')
    annotate_cutoff_options.add_argument('--id', type = float, default = 0.3,
                help='Use this percent identity cutoff to filter false positives (default: 0.3)')
    annotate_cutoff_options.add_argument('--aln_query', type = float, default = 0.8,
                help='This fraction of the query must align to the reference (default: 0.7)')
    annotate_cutoff_options.add_argument('--aln_reference', type = float, default = 0.8,
                help='This fraction of the reference must align to the query (default: 0.7)')
    annotate_cutoff_options.add_argument('--c', type = float, default = 0.5,
                help='When clustering, use matches above this fraction of aligned (covered) query and target residues (default: 0.8)')

    annotate_runtime_options = annotate.add_argument_group('Runtime options')
    annotate_runtime_options.add_argument('--threads', default = '1',
                help='Use this number of threads when annotating with BLAST and HMMsearch (default: 1)')
    annotate_runtime_options.add_argument('--parallel', default = '5',
                help='Run this number of jobs in parallel when annotating with HMMsearch (default: 5)')
    annotate_runtime_options.add_argument('--inflation', type = float, default = 1.5,
                help='Inflation factor to use when calling clusters in ortholog (default = 1.5)')
    annotate_runtime_options.add_argument('--suffix',
                help='Treat files ending with this suffix within the --genome_directory as genomes (default: .fna for --genome_directory and .faa for )')
    annotate_runtime_options.add_argument('--light', action='store_true',
                help="Don't store metadata for genome files (can't use enrichM compare downstream, default=False)")
    annotate_runtime_options.add_argument('--count_domains', action='store_true',
                help="Fill the frequency matrix with the total number of times an annotation was detected (for example, when one domain more than once within a protein), rather than the count of proteins with with that annotation")
    annotate_runtime_options.add_argument('--chunk_number', type = float, default = 4,
                help='Split loading of genomes into this many chunks (default = 4)')
    annotate_runtime_options.add_argument('--chunk_max', type = float, default = 2500,
                help='Maximum number of genomes to load per chunk (default = 2500)')

    #~#~#~#~#~#~#~#~#~#~#~#~#~#~#~#~#~#~#~#~#~#~#~#~#~#~#~#~#~#~#~#~#~#~#~#~#~#

    classify = subparsers.add_parser('classify', formatter_class=CustomHelpFormatter, parents=[base_all])

    classify_input_options = classify.add_argument_group('Input options')

    classify_input_options.add_argument('--genome_and_annotation_matrix',
                help='Path to file containing a genome annotation matrix')
    classify_input_options.add_argument('--custom_modules',
                help='Tab separated file containing module name, definition as the columns')
    classify_input_options.add_argument('--module_rules_json',
                help='json file specifying rules to interpret the annotation and guide module annotation')
    classify_input_options.add_argument('--gff_files',
                help='GFF files for the genomes being classified.')

    classify_cutoff_options = classify.add_argument_group('Cutoff options')
    classify_cutoff_options.add_argument('--cutoff', type=float, default=0.0,
                help='Output only modules with greater than this percent of the requied KO groups (default = print all modules)')

    classify_runtime_options = classify.add_argument_group('Runtime options')
    classify_runtime_options.add_argument('--aggregate', action='store_true',
                                         help='Calculate the abundance of each pathway within each genome/sample (column)')
    
    #~#~#~#~#~#~#~#~#~#~#~#~#~#~#~#~#~#~#~#~#~#~#~#~#~#~#~#~#~#~#~#~#~#~#~#~#~#

    enrichment = subparsers.add_parser('enrichment', formatter_class=CustomHelpFormatter, parents=[base_all])

    enrichment_input_options = enrichment.add_argument_group('Input options')
    enrichment_input_options.add_argument('--annotate_output',
                help='Output directory provided by enrichm annotate')
    enrichment_input_options.add_argument('--metadata',
                help='Metadata file with two columns, the first with the genome name, the second with the groupings to compare.')
    enrichment_input_options.add_argument('--annotation_matrix',
                help='Annotation matrix to compare.')
    enrichment_input_options.add_argument('--gff_files', nargs='+',
                help='Gff files for genomes to compare.')
    enrichment_input_options.add_argument('--abundance',
                help='Genome abundance matrix.')
    enrichment_input_options.add_argument('--abundance_metadata',
                help='Metadata grouping abundance samples.')
    enrichment_input_options.add_argument('--transcriptome',
                help='Genome abundance matrix.')
    enrichment_input_options.add_argument('--transcriptome_metadata',
                help='Metadata grouping abundance samples.')

    enrichment_gtdb_options = enrichment.add_argument_group('Genome Taxonomy DataBase (GTDB) options')
    enrichment_gtdb_options.add_argument('--batchfile',
                help='metadata file to compare with.')

    enrichment_runtime_options = enrichment.add_argument_group('Runtime options')
    enrichment_runtime_options.add_argument('--pval_cutoff', type=float, default=0.05,
                help='Only output results with a p-value below a this cutoff (default=0.05).')
    enrichment_runtime_options.add_argument('--proportions_cutoff', type=float, default=1,
                help='Proportion enrichment cutoff.')
    enrichment_runtime_options.add_argument('--threshold', type=float, default=0.1,
                help='The threshold to control for in false discovery rate of familywise error rate.')
    enrichment_runtime_options.add_argument('--multi_test_correction',
                help='The form of mutiple test correction to use. Uses the statsmodel module and consequently has all of its options.\nDefault: Benjamini-Hochberg FDR (fdr_bh) \nOptions: Bonferroni (b) \n\t Sidak (s) \n\t Holm (h) \n\t Holm-Sidak (hs) \n\t Simes-Hochberg (sh) \n\t Hommel (ho) \n\t FDR Benjamini-Yekutieli (fdr_by) \n\t FDR 2-stage Benjamini-Hochberg (fdr_tsbh) \n\t FDR 2-stage Benjamini-Krieger-Yekutieli (fdr_tsbky) \n\t FDR adaptive Gavrilov-Benjamini-Sarkar (fdr_gbs))', default='fdr_bh')
    enrichment_runtime_options.add_argument('--processes', type = int,
                help='Number of processes to use for enrichment.', default=1)
    enrichment_runtime_options.add_argument('--allow_negative_values',
                help='Allow negative values in input matrix.', action='store_true',)
    enrichment_runtime_options.add_argument('--ko', action='store_true',
                help='Compare KO ids (annotated with DIAMOND)')
    enrichment_runtime_options.add_argument('--ko_hmm', action='store_true',
                help='Compare KO ids (annotated with HMMs)')
    enrichment_runtime_options.add_argument('--pfam', action='store_true',
                help='Compare Pfam ids')
    enrichment_runtime_options.add_argument('--tigrfam', action='store_true',
                help='Compare TIGRFAM ids')
    enrichment_runtime_options.add_argument('--cluster', action='store_true',
                help='Compare cluster ids')
    enrichment_runtime_options.add_argument('--ortholog', action='store_true',
                help='Compare ortholog ids')
    enrichment_runtime_options.add_argument('--cazy', action='store_true',
                help='Compare dbCAN ids')
    enrichment_runtime_options.add_argument('--ec', action='store_true',
                help='Compare EC ids')
    enrichment_runtime_options.add_argument('--range', default=2500, type = int,
                help='Base pair range to search for synteny within. Default = 2500.')
    enrichment_runtime_options.add_argument('--subblock_size', default=2, type = int,
                help='Number of genes clustered in a row to be reported. Default = 2.')
    enrichment_runtime_options.add_argument('--operon_mismatch_cutoff', default=2, type = int,
                help='Number of allowed mismatches when searching for operons across genomes. Default = 2.')
    enrichment_runtime_options.add_argument('--operon_match_score_cutoff', default=0.5, type = float,
                help='Score cutoff for operon matches')
    
    #~#~#~#~#~#~#~#~#~#~#~#~#~#~#~#~#~#~#~#~#~#~#~#~#~#~#~#~#~#~#~#~#~#~#~#~#~#

    uses = subparsers.add_parser('uses', formatter_class=CustomHelpFormatter, parents=[base_all])

    uses_input_options = uses.add_argument_group('Input options')
    uses_input_options.add_argument('--annotation_matrix', required=True,
                help='Input annotate output')
    uses_input_options.add_argument('--metadata', required=True,
                help='Metadata file with two columns, the first with the genome name, the second with the groupings to compare.')
    uses_input_options.add_argument('--compounds_list', required=True,
                help='Metadata file with two columns, the first with the genome name, the second with the groupings to compare.')
    uses_input_options.add_argument('--count', required=True, action='store_true',
                help='Count rather than tally.')

    #~#~#~#~#~#~#~#~#~#~#~#~#~#~#~#~#~#~#~#~#~#~#~#~#~#~#~#~#~#~#~#~#~#~#~#~#~#

    pathway = subparsers.add_parser('pathway', formatter_class=CustomHelpFormatter, parents=[base_network, base_all])

    pathway_pathway_options = pathway.add_argument_group('Pathway options')
    pathway_pathway_options.add_argument('--limit', default=list(), nargs='+',
                help='USE ONLY these reactions, or reactions within this pathway or module (space separated list).')
    pathway_pathway_options.add_argument('--filter', default=list(), nargs='+',
                help='Do not use these reactions, or reactions within this pathway or module (space separated list).')
    pathway_pathway_options.add_argument('--enrichment_output',
                help='Supply an enrichment output to integrate the results into the output network.')

    #~#~#~#~#~#~#~#~#~#~#~#~#~#~#~#~#~#~#~#~#~#~#~#~#~#~#~#~#~#~#~#~#~#~#~#~#~#

    explore = subparsers.add_parser('explore', formatter_class=CustomHelpFormatter, parents=[base_network, base_all])

    explore_query_options = explore.add_argument_group('Query options')
    explore_query_options.add_argument('--queries', required=True,
                help='A file containing the KEGG ids of the compounds from which to start in the metabolic network')
    explore_query_options.add_argument('--depth', type=int, default=2,
                help='Number of steps to take into the metabolic network')

    #~#~#~#~#~#~#~#~#~#~#~#~#~#~#~#~#~#~#~#~#~#~#~#~#~#~#~#~#~#~#~#~#~#~#~#~#~#

    generate = subparsers.add_parser('generate', formatter_class=CustomHelpFormatter, parents=[base_all])

    generate_input_options = generate.add_argument_group('Generate options')
    generate_input_options.add_argument('--input_matrix', required = True, help = 'input matrix of results')
    generate_input_options.add_argument('--groups', required = True, help = 'defined outcomes to train the data to')
    generate_input_options.add_argument('--model_type', required = True, help = 'regressor or classifier', choices=["regressor","classifier"])
    generate_input_options.add_argument('--testing_portion', type = float, help = 'portion of the input data to use for testing (default = 0.2)', default = 0.2)

    generate_tuning_options = generate.add_argument_group('Tuning options')
    generate_tuning_options.add_argument('--grid_search', action='store_true', help = 'grid search')
    generate_tuning_options.add_argument('--threads', type=int, default = -1, help = 'number of threads to use for hyperparameterization (default = all available)')

    #~#~#~#~#~#~#~#~#~#~#~#~#~#~#~#~#~#~#~#~#~#~#~#~#~#~#~#~#~#~#~#~#~#~#~#~#~#

    predict = subparsers.add_parser('predict', formatter_class=CustomHelpFormatter, parents=[base_all])

    predict_input_options = predict.add_argument_group('Predict options')
    predict_input_options.add_argument('--forester_model_directory', required = True, help = 'Pickled model to use')
    predict_input_options.add_argument('--input_matrix', required = True, help = 'matrix of data to predict')

    #~#~#~#~#~#~#~#~#~#~#~#~#~#~#~#~#~#~#~#~#~#~#~#~#~#~#~#~#~#~#~#~#~#~#~#~#~#

    if(len(sys.argv) == 1 or sys.argv[1] == '-h' or sys.argv[1] == '--help'):
        phelp()

    else:
        args = parser.parse_args()
        if len(sys.argv) == 2:
           print(subparsers.choices[args.subparser_name].print_help())
           exit()
        if type(args.log)!=str:
            args.log = os.path.join(args.subparser_name + '.log')
        run = Run()
        run.run_enrichm(args, sys.argv)
<|MERGE_RESOLUTION|>--- conflicted
+++ resolved
@@ -105,13 +105,8 @@
     data_input_options = data.add_argument_group('Uninstall')
     data_input_options.add_argument('--uninstall', action='store_true',
                 help = 'Remove enrichm database')
-<<<<<<< HEAD
     data_input_options.add_argument('--create', action='store_true',
                 help = 'create enrichm database')
-=======
-    data_input_options.add_argument('--create', action="store_true",
-                help = 'Create enrichm database')
->>>>>>> c18ad360
     data_input_options.add_argument('--dry', action='store_true',
                 help = 'Download an empty database (debug)')
     data_input_options.add_argument('--verbosity', type = int, default = 4,
