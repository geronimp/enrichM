#!/usr/bin/env python3
from enrichm.sequence_io import SequenceIO
import logging
import os

###############################################################################

class Genome:
    '''
    A genome object which collects all the attributes of an input genome,
    including protein sequences and their annotations
    '''
    def __init__(self, light, path, nucl, gene, gff=False):
        seqio = SequenceIO()
        self.clusters = set()
        self.orthologs = set()
        self.protein_ordered_dict = dict()
        self.sequences = dict()
        self.cluster_dict = dict()
        self.ortholog_dict = dict()
        self.path = path
        self.gene = gene
        self.name = os.path.split(os.path.splitext(path)[0])[1]

        if light == False:

            if nucl is not None:
                self.nucl = nucl
                self.length = 0
                gc_list = 0.0

                for description, sequence in seqio.each(open(nucl)):
                    self.length += len(str(sequence))
                    gc_list 	+= (str(sequence).count('G') + str(sequence).count('C'))

                self.gc = round((gc_list/float(self.length))*100, 2)

            if gene:

                for protein_count, (protein_description, protein_sequence) in enumerate(seqio.each(open(path))):

                    for _, gene_sequence in seqio.each(open(gene)):
                        name = protein_description.partition(' ')[0]
                        sequence = Sequence(protein_description, protein_sequence, gene_sequence)
                        self.sequences[name] = sequence
                        self.protein_ordered_dict[protein_count] = name
            else:

                for protein_count, (protein_description, protein_sequence) in enumerate(seqio.each(open(path))):
                    name = protein_description.partition(' ')[0]
                    sequence = Sequence(protein_description, protein_sequence)
                    self.sequences[name] = sequence
                    self.protein_ordered_dict[protein_count] = name

        else:

            for protein_count, (description, _) in enumerate(seqio.each(open(path))):
                name = description.partition(' ')[0]
                sequence = Sequence(description)
                self.sequences[name] = sequence
                self.protein_ordered_dict[protein_count] = name

    def add(self, annotations, evalue_cutoff, bitscore_cutoff,
<<<<<<< HEAD
            percent_aln_query_cutoff, percent_aln_reference_cutoff,
            specific_cutoffs, annotation_type, ref_ids):
=======
         percent_aln_query_cutoff, percent_aln_reference_cutoff, specific_cutoffs,
            annotation_type, ref_ids, pfam2clan=None):
>>>>>>> 67a62a9d
        '''
        Adds a series of annotations to the proteins within a genome.

        Parameters
        ----------
        annotations						- String. Path to file containing either blast or
                                          domtblout hmmsearch, or mmseqs cluster results.
        evalue_cutoff					- Float. E-value threshold for annotations.
        bitscore_cutoff					- Float. Bit score threshold for annotations.
        percent_aln_query_cutoff		- Float. Threshold for the percent of the query
                                          that must be aligned to consider the annotation.
        percent_aln_reference_cutoff	- Float. Threshold for the percent of the reference
                                          that must be aligned to consider the annotation.
        annotation_type					- String. Either 'KO', 'TIGRFAM', 'PFAM',
                                          'HYPOTHETICAL' or 'COG'
        '''
        # Load up annotation parser, and tell it what annotation type to expect
        ap = AnnotationParser(annotation_type)

        # If annotation type is a hmmsearch result
        if(annotation_type == AnnotationParser.HMMPARSER):
            # Set up an iterator to produce the results
            logging.debug("    - Parsing hmmsearch chunk")

            if(ref_ids == AnnotationParser.PFAM or
               ref_ids == AnnotationParser.KO_HMM):
                percent_aln_query_cutoff = 0.0
                percent_aln_reference_cutoff = 0.0

            iterator = ap.from_hmmsearch_results(annotations, evalue_cutoff,
                                                 bitscore_cutoff, percent_aln_query_cutoff,
                                                 percent_aln_reference_cutoff,
                                        specific_cutoffs,
                                        (True if ref_ids == AnnotationParser.KO_HMM else False))

            if ref_ids == AnnotationParser.PFAM:
                self.pfam_dict = dict()
                refdict = self.pfam_dict

            elif ref_ids == AnnotationParser.KO_HMM:
                self.ko_dict = dict()
                refdict = self.ko_dict

            elif ref_ids == AnnotationParser.TIGRFAM:
                self.tigrfam_dict = dict()
                refdict = self.tigrfam_dict

            elif ref_ids == AnnotationParser.CAZY:
                self.cazy_dict = dict()
                refdict = self.cazy_dict

        # If annotation type is a blast result
        elif(annotation_type == AnnotationParser.BLASTPARSER):
            # Set up an iterator to produce the results
            logging.debug("    - Parsing blast chunk")
            iterator = ap.from_blast_results(annotations, evalue_cutoff,
                                             bitscore_cutoff, percent_aln_query_cutoff)

            if ref_ids == AnnotationParser.KO:
                self.ko_dict = dict()
                refdict = self.ko_dict

            elif ref_ids == AnnotationParser.EC:
                self.ec_dict = dict()
                refdict = self.ec_dict

        for seqname, annotations, evalue, annotation_range in iterator:
            self.sequences[seqname].add(annotations, evalue, annotation_range, ref_ids,
                                        pfam2clan=pfam2clan)

            for annotation in annotations:

                if annotation in refdict:
                    refdict[annotation].append(seqname)
                else:
                    refdict[annotation]=[seqname]

    def count(self, annotation, type):
        '''

        Parameters
        ----------
        annotation - String. An annotation ID to return a frequency for

        Output
        ------
        The number of times this annotation was encountered in the genome
        '''

        if type==AnnotationParser.HYPOTHETICAL:
            reference_dict = self.cluster_dict

        elif type==AnnotationParser.KO:
            reference_dict = self.ko_dict

        elif type==AnnotationParser.EC:
            reference_dict = self.ec_dict

        elif type==AnnotationParser.PFAM:
            reference_dict = self.pfam_dict

        elif type==AnnotationParser.TIGRFAM:
            reference_dict = self.tigrfam_dict

        if annotation in reference_dict:
            return len(reference_dict[annotation])

        else:
            return 0

    def ordered_sequences(self):
        '''
        Iterator that yields that all protein coding Sequence objects in a genome in order.
        '''
        for sequence_id in sorted(self.protein_ordered_dict.keys()):

            yield self.sequences[self.protein_ordered_dict[sequence_id]]

    def add_cluster(self, sequence_id, cluster_id):
        '''
        Add hypothetical clusters to genome sequences

        Inputs
        ------
        cluster_list - array. list where each entry is a list
                       of n = 2: sequence_name, cluster_name
        '''

        if cluster_id in self.cluster_dict:
            self.cluster_dict[cluster_id].append(sequence_id)
        else:
            self.cluster_dict[cluster_id] = [sequence_id]

        annotation = Annotation(cluster_id, 0, [-1,0], AnnotationParser.HYPOTHETICAL)

        self.sequences[sequence_id].cluster = cluster_id
        self.sequences[sequence_id].annotations.append(annotation)

        self.clusters.add(cluster_id)

    def add_ortholog(self, sequence_id, ortholog_id):
        '''
        Add hypothetical ortholog to genome sequences

        Inputs
        ------
        cluster_list - array. list where each entry is a list
                       of n = 2: sequence_name, cluster_name
        '''

        if ortholog_id in self.ortholog_dict:
            self.ortholog_dict[ortholog_id].append(sequence_id)
        else:
            self.ortholog_dict[ortholog_id] = [sequence_id]

        annotation = Annotation(ortholog_id, 0, [-1,0], AnnotationParser.ORTHOLOG)

        self.sequences[sequence_id].ortholog = ortholog_id
        self.sequences[sequence_id].annotations.append(annotation)
        self.orthologs.add(ortholog_id)

class Sequence(Genome):
    '''
    Sequence object which collects all attributes of a sequence including its length,
    and annotations. Can compare current annotation with new annotaitons.
    '''
    def __init__(self, description, sequence=None, gene=None):
        self.annotations = list()
        line_split = description.split(' # ')

        if gene:
            self.gene = gene
        if sequence:
            self.seq = str(sequence)
            self.length = int(len(sequence))

        if len(line_split)==5:
            self.seqname, self.startpos, self.finishpos, self.direction, stats \
                                = line_split
            self.prod_id, self.partial, self.starttype, self.rbs_motif, self.rbs_spacer,  self.gc \
                                = [x.split('=')[1] for x in stats.split(';')]

        elif len(line_split)==1:
            self.seqname = description
        else:
            raise Exception("Malformatted sequence file!")

    def all_annotations(self):
        '''
        Returns a list of all annotations assigned to this sequence
        '''
        result = []

        for annotation in self.annotations:
            result.append(annotation.annotation)

        return result

    def seqdict(self):
        '''
        Output
        ------
        A dictionary where each entry is a position in the sequence,
        and values are the annotation at that position. This is important
        in particular for pfam annotations as a protein can have >1
        domains.
        '''
        seq_dict = {x:None for x in range(self.length)}

        for annotation in self.annotations:

            for position in annotation.region:
                seq_dict[position] = annotation.annotation

        return seq_dict

    def what(self, query_region):
        '''
        Return annotations assigned to a list of positions within a sequence.

        Parameters
        ----------
        region 		- list. List of integers specifying the positions in the
                      sequence to return annotations for
        Outputs
        -------
        Returns a list of equal length to region, containing the annotation of
        each position.
        '''
        result = list()

        # Build reference dictionary for sequence
        seq_dict = self.seqdict()

        # Find annotation for each position in the sequence
        for position in query_region:
            result.append(seq_dict[position])

        return result

    def add(self, annotations, evalue, region, annotation_type, pfam2clan=None):
        '''
        Return annotations assigned to a list of positions within a sequence.

        Parameters
        ----------
        annotation 	- string. Annotation to assign to the sequence region
        evalue 		- float. Evalue awarded for the given annotation
        region		- list. List of integers specifying the positions in the
                      sequence to annotate
        '''

        new_annotations = [Annotation(annotation, evalue, region, annotation_type) for annotation in annotations]
        annotation_list = [annotation for annotation in self.annotations if annotation.type == new_annotations[0].type]

        if len(annotation_list) > 0:

            to_remove 	= list()
            to_check 	= annotation_list

            for new_annotation in new_annotations:
                overlap 	= [previous_annotation for previous_annotation in to_check
                               if len(previous_annotation.region.intersection(new_annotation.region)) > 0]

                if len(overlap)>0:

                    for overlapping_previous_annotation in overlap:

                        if annotation_type==AnnotationParser.PFAM:
                            if (new_annotation.annotation.split('.')[0] in pfam2clan
                            and overlapping_previous_annotation.annotation.split('.')[0] in pfam2clan
                            and pfam2clan[new_annotation.annotation.split('.')[0]]
                                == pfam2clan[overlapping_previous_annotation.annotation.split('.')[0]]
                            ):
                                if new_annotation.compare(overlapping_previous_annotation):
                                    to_remove.append(overlapping_previous_annotation)
                            else:
                                self.annotations.append(new_annotation)

                        else:
                            if new_annotation.compare(overlapping_previous_annotation):
                                to_remove.append(overlapping_previous_annotation)

                    if len(to_remove)>0:
                        self.annotations = [annotation for annotation in self.annotations
                                            if annotation not in to_remove]
                        self.annotations.append(new_annotation)

                else:
                        self.annotations.append(new_annotation)

        else:

            for new_annotation in new_annotations:
                self.annotations.append(new_annotation)

class Annotation(Sequence):
    '''
    Annotation object that collects all attributes associated with a given
    annotation, like where it is in the sequence, its e-value and bit score,
    and what type of annotation it is.
    '''
    def __init__(self, annotation, evalue, region, annotation_type):
        self.annotation = annotation
        self.evalue 	= float(evalue)
        self.region		= set(region)
        self.type   	= annotation_type

    def compare(self, other_annotation):
        '''
        Compares evalue of current annotation with the evalue of another annotation object.

        Parameters
        ----------
        other_annotation: Annotation object.

        Output
        ------
        Returns True if self is the better annotation or False if it isn't
        '''
        if self.evalue < other_annotation.evalue:
            return True

        else:
            return False

class AnnotationParser:
    '''
    Annotation parser class contains functions to parse hmmsearch domtblout and blast results
    currently for: KO, PFAM and TIGRFAM. COG to come
    '''
    KO      		= 'KO_IDS.txt'
    KO_HMM 			= 'KO_IDS.txt'
    EC				= 'EC_IDS.txt'
    PFAM    		= 'PFAM_IDS.txt'
    TIGRFAM 		= 'TIGRFAM_IDS.txt'
    CAZY      		= 'CAZY_IDS.txt'
    HYPOTHETICAL 	= 'HYPOTHETICAL.txt'
    ORTHOLOG 		= 'ORTHOLOG.txt'
    HMMPARSER 		= 'hmm'
    BLASTPARSER 	= 'blast'

    def __init__(self, annotation_type):
        pass

    def from_blast_results(self,
                           blast_output,
                           evalue_cutoff,
                           bitscore_cutoff,
                           percent_id_cutoff):
        '''
        Parse blast output in tab format.

        Parameters
        ----------
        blast_output 		- String. Path to blast output file containing results.
                              Must be in blast output format 6
        evalue_cutoff		- Float. E-value threshold for annotations.
        bitscore_cutoff		- Float. Bit score threshold for annotations.
        percent_id_cutoff 	- Float. Percent identity threshold for annotations.

        Yields
        ------
        A sequence name, annotation, E-value and region hit for every annotation result in
        blast_output that pass a series of specified cutoffs
        '''

        for sline in blast_output:
            # Parse out important information from each line in blast output
            evalue   = sline[10]
            bit      = sline[11]
            perc_id  = sline[2]
            seq_list = [int(x) for x in sline[6:8]]

            # If the annotation passes the specified cutoffs
            if(float(evalue) <= evalue_cutoff and
                float(bit) >= bitscore_cutoff and
                float(perc_id) >= percent_id_cutoff):
                    seqname = sline[0].split('~')[1]
                    annotation = sline[1].split('~')[1].split('+')

                    yield seqname, annotation, evalue, range(min(seq_list), max(seq_list))

    def from_hmmsearch_results(self,
                               hmmsearch_output_path,
                               evalue_cutoff,
                               bitscore_cutoff,
                               percent_aln_query_cutoff,
                               percent_aln_reference_cutoff,
                                specific_cutoffs,
                               acc = False):
        '''
        Parse input hmmsearch file

        Parameters
        ----------
        hmmsearch_output_path           - String. Path to domtblout file containing
                                          hmmsearch results.
        evalue_cutoff                   - Float. E-value threshold for annotations.
        bitscore_cutoff                 - Float. Bit score threshold for annotations.
        percent_aln_query_cutoff        - Float. Threshold for the percent of the query
                                          that must be aligned to consider the annotation.
        percent_aln_reference_cutoff    - Float. Threshold for the percent of the reference
                                          that must be aligned to consider the annotation.
        Yields
        ------
        A sequence name, accession, E-value and region hit for every annotation result in
        blast_output_path that pass a set of cutoffs
        '''

        # Filling in column
        for line in open(hmmsearch_output_path):

            # Skip headers
            if line.startswith('#'): continue

            # Parse HMMsearch line. '_'s represent unimportant entries. Line
            # is trimmed using [:22] to remove sequence description
            seqname, _, tlen, ko_hmm, accession, qlen, _, score, \
            _, _, _, _, i_evalue, dom_score, _, _, \
            _, seq_from, seq_to, _, _, _ = line.strip().split()[:22]

            # Determine sequence and HMM spans
            seq_list = [int(seq_from), int(seq_to)]

            # Calculate percent of the query and reference aligned to each-other.
            perc_seq_aln = (max(seq_list)-min(seq_list))/float(tlen)
            perc_hmm_aln = (max(seq_list)-min(seq_list))/float(qlen)

            if acc:
                accession = ko_hmm

            # If the annotation passes the specified cutoffs
            if specific_cutoffs:
                if ko_hmm in specific_cutoffs:
                    if specific_cutoffs[ko_hmm][1]=='full':
                        if float(score) < specific_cutoffs[ko_hmm][0]:
                            continue
                    elif specific_cutoffs[ko_hmm][1] == 'domain':
                        if float(dom_score) < specific_cutoffs[ko_hmm][0]:
                            continue

            if(float(i_evalue) <= evalue_cutoff and
                                    float(score) >= bitscore_cutoff and
                                    perc_seq_aln >= percent_aln_query_cutoff and
                                    perc_hmm_aln >= percent_aln_reference_cutoff):
                yield seqname, [accession], i_evalue, range(min(seq_list), max(seq_list))<|MERGE_RESOLUTION|>--- conflicted
+++ resolved
@@ -60,14 +60,8 @@
                 self.sequences[name] = sequence
                 self.protein_ordered_dict[protein_count] = name
 
-    def add(self, annotations, evalue_cutoff, bitscore_cutoff,
-<<<<<<< HEAD
-            percent_aln_query_cutoff, percent_aln_reference_cutoff,
-            specific_cutoffs, annotation_type, ref_ids):
-=======
-         percent_aln_query_cutoff, percent_aln_reference_cutoff, specific_cutoffs,
-            annotation_type, ref_ids, pfam2clan=None):
->>>>>>> 67a62a9d
+    def add(self, annotations, evalue_cutoff, bitscore_cutoff, percent_aln_query_cutoff,
+            percent_aln_reference_cutoff, specific_cutoffs, annotation_type, ref_ids, pfam2clan=None):
         '''
         Adds a series of annotations to the proteins within a genome.
 
