#!/usr/bin/env python
###############################################################################
#                                                                             #
# This program is free software: you can redistribute it and/or modify        #
# it under the terms of the GNU General Public License as published by        #
# the Free Software Foundation, either version 3 of the License, or           #
# (at your option) any later version.                                         #
#                                                                             #
# This program is distributed in the hope that it will be useful,             #
# but WITHOUT ANY WARRANTY; without even the implied warranty of              #
# MERCHANTABILITY or FITNESS FOR A PARTICULAR PURPOSE. See the                #
# GNU General Public License for more details.                                #
#                                                                             #
# You should have received a copy of the GNU General Public License           #
# along with this program. If not, see <http://www.gnu.org/licenses/>.        #
#                                                                             #
###############################################################################
 
__author__ = "Joel Boyd"
__copyright__ = "Copyright 2017"
__credits__ = ["Joel Boyd"]
__license__ = "GPL3"
__maintainer__ = "Joel Boyd"
__email__ = "joel.boyd near uq.net.au"
__status__ = "Development"
 
###############################################################################
# Imports

import os
import logging
import pickle
import inspect

###############################################################################


class Databases:
	"""Databases yo"""

	DATA_PATH   			= os.path.join(os.path.dirname(inspect.stack()[-1][1]), '..', 'share', 'enrichm')
	DATABASE_DIR			= os.path.join(DATA_PATH, 'databases')
	if os.path.isfile(os.path.join(DATABASE_DIR, 'VERSION')):
		DB_VERSION				= open(os.path.join(DATABASE_DIR, 'VERSION')).readline().strip().replace('.tar.gz','')
		CUR_DATABASE_DIR		= os.path.join(DATABASE_DIR, DB_VERSION)
		PICKLE_VERSION			= open(os.path.join(CUR_DATABASE_DIR, 'VERSION')).readline().strip()
		OLD_DATABASE_PATH		= os.path.join(DATA_PATH, 'databases', 'old')
		IDS_DIR					= os.path.join(CUR_DATABASE_DIR, 'ids')
		REF_DIR					= os.path.join(CUR_DATABASE_DIR, 'databases')
		PICKLE					= 'pickle'	
		HMM_SUFFIX 				= '.hmm'
		DMND_SUFFIX				= '.dmnd'
		KO_DB_NAME				= 'uniref100'
		PFAM_DB_NAME			= 'pfam'
		TIGRFAM_DB_NAME			= 'tigrfam'
		GTDB_DB_NAME			= 'GTDB_R80_DB'
		
		M2DEF       			= os.path.join(CUR_DATABASE_DIR, 'module_to_definition')
		M           			= os.path.join(CUR_DATABASE_DIR, 'module_descriptions')
		COMPOUND_DESC_PICKLE	= os.path.join(CUR_DATABASE_DIR, 'br08001')    
		R2RPAIR 				= os.path.join(CUR_DATABASE_DIR, 'reaction_to_rpair')
		R2K     				= os.path.join(CUR_DATABASE_DIR, 'reaction_to_orthology')
		R2C 					= os.path.join(CUR_DATABASE_DIR, 'reaction_to_compound')
		R2M 					= os.path.join(CUR_DATABASE_DIR, 'reaction_to_module')
		M2R 					= os.path.join(CUR_DATABASE_DIR, 'module_to_reaction')
		R2P 					= os.path.join(CUR_DATABASE_DIR, 'reaction_to_pathway')
		P2R 					= os.path.join(CUR_DATABASE_DIR, 'pathway_to_reaction')
		C2R 					= os.path.join(CUR_DATABASE_DIR, 'compound_to_reaction')
		C   					= os.path.join(CUR_DATABASE_DIR, 'compound_descriptions')    
		R   					= os.path.join(CUR_DATABASE_DIR, 'reaction_descriptions')
		P   					= os.path.join(CUR_DATABASE_DIR, 'pathway_descriptions')

		PFAM2CLAN				= os.path.join(CUR_DATABASE_DIR, 'pfam_to_clan')
		CLAN2NAME				= os.path.join(CUR_DATABASE_DIR, 'clan_to_name')
		PFAM2NAME				= os.path.join(CUR_DATABASE_DIR, 'pfam_to_name')
		PFAM2DESCRIPTION		= os.path.join(CUR_DATABASE_DIR, 'pfam_to_description')
		CLAN2PFAM				= os.path.join(CUR_DATABASE_DIR, 'clan_to_pfam')

	def __init__(self):

		self.signature_modules = set(['M00611', 'M00612', 'M00613', 'M00614',
		'M00617', 'M00618', 'M00615', 'M00616', 'M00363', 'M00542', 'M00574',
		'M00575', 'M00564', 'M00660', 'M00664', 'M00625', 'M00627', 'M00745',
		'M00651', 'M00652', 'M00704', 'M00725', 'M00726', 'M00730', 'M00744',
		'M00718', 'M00639', 'M00641', 'M00642', 'M00643', 'M00769', 'M00649',
		'M00696', 'M00697', 'M00698', 'M00700', 'M00702', 'M00714', 'M00705',
		'M00746'])

		logging.info("Loading databases")
		logging.debug("Loading module definitions")
		self.m2def = pickle.load(open('.'.join([self.M2DEF,
		                                         self.PICKLE_VERSION, self.PICKLE])))
		logging.debug("Loading module descriptions")
		self.m = pickle.load(open('.'.join([self.M,
		                                    self.PICKLE_VERSION, self.PICKLE])))	
		logging.debug("Loading reaction to pathway information")
		self.r2p = pickle.load(open('.'.join([self.R2P, 
		                                      self.PICKLE_VERSION, self.PICKLE])))
		logging.debug("Loading pathway to reaction information")
		self.p2r = pickle.load(open('.'.join([self.P2R, 
		                                         self.PICKLE_VERSION, self.PICKLE])))
		logging.debug("Loading reaction to orthology information")
		self.r2k = pickle.load(open('.'.join([self.R2K, self.PICKLE_VERSION, 
		                                      self.PICKLE])))
		logging.debug("Loading reaction to module information")
		self.r2m = pickle.load(open('.'.join([self.R2M, 
		                                      self.PICKLE_VERSION, self.PICKLE])))
		logging.debug("Loading reaction to module information")
		self.m2r = pickle.load(open('.'.join([self.M2R, 
		                                      self.PICKLE_VERSION, self.PICKLE])))
		logging.debug("Loading reaction to compound information")
		self.r2c = pickle.load(open('.'.join([self.R2C, 
		                                      self.PICKLE_VERSION, self.PICKLE])))
		logging.debug("Loading compound to reaction information")
		self.c2r = pickle.load(open('.'.join([self.C2R,
		                                      self.PICKLE_VERSION, self.PICKLE])))
		logging.debug("Loading compound descriptions")
		self.c   = pickle.load(open('.'.join([self.C, 
		                                      self.PICKLE_VERSION, self.PICKLE])))
		logging.debug("Loading pathway descriptions")
		self.p   = pickle.load(open('.'.join([self.P, 
		                                      self.PICKLE_VERSION, self.PICKLE])))
		logging.debug("Loading reaction descriptions")
		self.r   = pickle.load(open('.'.join([self.R, 
		                                      self.PICKLE_VERSION, self.PICKLE])))
		logging.debug("Loading compound classifications")
		self.compound_desc_dict \
		         = pickle.load(open('.'.join([self.COMPOUND_DESC_PICKLE, 
		                                      self.PICKLE_VERSION, self.PICKLE])))
		logging.debug("Loading pfam to clan information")
		self.pfam2clan \
		         = pickle.load(open('.'.join([self.PFAM2CLAN, 
		                                      self.PICKLE_VERSION, self.PICKLE])))
		logging.debug("Loading clan descriptions")
		self.clan2name \
		         = pickle.load(open('.'.join([self.CLAN2NAME, 
		                                      self.PICKLE_VERSION, self.PICKLE])))
		logging.debug("Loading pfam descriptions")
		self.pfam2name \
		         = pickle.load(open('.'.join([self.PFAM2NAME, 
		                                      self.PICKLE_VERSION, self.PICKLE])))
		logging.debug("Loading pfam")
		self.pfam2description \
		         = pickle.load(open('.'.join([self.PFAM2DESCRIPTION, 
		                                      self.PICKLE_VERSION, self.PICKLE])))
		logging.debug("Loading pfam")
		self.clan2pfam \
		         = pickle.load(open('.'.join([self.CLAN2PFAM, 
		                                      self.PICKLE_VERSION, self.PICKLE])))
		logging.info("Loading reference db paths")		
<<<<<<< HEAD
		self.KO_DB 			= os.path.join(self.REF_DIR, self.KO_DB_NAME + self.DMND_SUFFIX)
=======
		self.GTDB_DB		= os.path.join(self.REF_DIR, self.GTDB_DB_NAME)
		self.KO_DB 			= os.path.join(self.REF_DIR, self.KO_DB_NAME)
>>>>>>> 4026cec1
		self.PFAM_DB 		= os.path.join(self.REF_DIR, self.PFAM_DB_NAME + self.HMM_SUFFIX)
		self.TIGRFAM_DB 	= os.path.join(self.REF_DIR, self.TIGRFAM_DB_NAME + self.HMM_SUFFIX)
		self.PFAM_CLAN_DB 	= os.path.join(self.IDS_DIR, 'PFAM_CLANS.txt')<|MERGE_RESOLUTION|>--- conflicted
+++ resolved
@@ -36,7 +36,6 @@
 
 
 class Databases:
-	"""Databases yo"""
 
 	DATA_PATH   			= os.path.join(os.path.dirname(inspect.stack()[-1][1]), '..', 'share', 'enrichm')
 	DATABASE_DIR			= os.path.join(DATA_PATH, 'databases')
@@ -148,12 +147,10 @@
 		         = pickle.load(open('.'.join([self.CLAN2PFAM, 
 		                                      self.PICKLE_VERSION, self.PICKLE])))
 		logging.info("Loading reference db paths")		
-<<<<<<< HEAD
+
 		self.KO_DB 			= os.path.join(self.REF_DIR, self.KO_DB_NAME + self.DMND_SUFFIX)
-=======
 		self.GTDB_DB		= os.path.join(self.REF_DIR, self.GTDB_DB_NAME)
-		self.KO_DB 			= os.path.join(self.REF_DIR, self.KO_DB_NAME)
->>>>>>> 4026cec1
+
 		self.PFAM_DB 		= os.path.join(self.REF_DIR, self.PFAM_DB_NAME + self.HMM_SUFFIX)
 		self.TIGRFAM_DB 	= os.path.join(self.REF_DIR, self.TIGRFAM_DB_NAME + self.HMM_SUFFIX)
 		self.PFAM_CLAN_DB 	= os.path.join(self.IDS_DIR, 'PFAM_CLANS.txt')