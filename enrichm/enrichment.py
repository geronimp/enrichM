--- conflicted
+++ resolved
@@ -1,28 +1,29 @@
-#!usr/bin/env python
+#!/usr/bin/env python
 ###############################################################################
 #                                                                             #
-# This program is free software: you can redistribute it and/or modify        #
-# it under the terms of the GNU General Public License as published by        #
-# the Free Software Foundation, either version 3 of the License, or           #
-# (at your option) any later version.                                         #
+#    This program is free software: you can redistribute it and/or modify     #
+#    it under the terms of the GNU General Public License as published by     #
+#    the Free Software Foundation, either version 3 of the License, or        #
+#    (at your option) any later version.                                      #
 #                                                                             #
-# This program is distributed in the hope that it will be useful,             #
-# but WITHOUT ANY WARRANTY; without even the implied warranty of              #
-# MERCHANTABILITY or FITNESS FOR A PARTICULAR PURPOSE. See the                #
-# GNU General Public License for more details.                                #
+#    This program is distributed in the hope that it will be useful,          #
+#    but WITHOUT ANY WARRANTY; without even the implied warranty of           #
+#    MERCHANTABILITY or FITNESS FOR A PARTICULAR PURPOSE.  See the            #
+#    GNU General Public License for more details.                             #
 #                                                                             #
-# You should have received a copy of the GNU General Public License           #
-# along with this program. If not, see <http://www.gnu.org/licenses/>.        #
+#    You should have received a copy of the GNU General Public License        #
+#    along with this program. If not, see <http://www.gnu.org/licenses/>.     #
 #                                                                             #
 ###############################################################################
- 
-__author__ = "Joel Boyd"
-__copyright__ = "Copyright 2017"
-__credits__ = ["Joel Boyd"]
-__license__ = "GPL3"
-__maintainer__ = "Joel Boyd"
-__email__ = "joel.boyd near uq.net.au"
-__status__ = "Development"
+
+__author__      = "Joel Boyd"
+__copyright__   = "Copyright 2017"
+__credits__     = ["Joel Boyd"]
+__license__     = "GPL3"
+__version__     = "0.0.7"
+__maintainer__  = "Joel Boyd"
+__email__       = "joel.boyd near uq.net.au"
+__status__      = "Development"
 
 ###############################################################################
 # System
@@ -305,10 +306,7 @@
                     if feature in attributes:
                         genome_list.append(genome)  
             combination_dict['_'.join(combination)]=genome_list
-<<<<<<< HEAD
-
-=======
->>>>>>> aa2f83f1
+
         t = Test(annotations_dict,
                  modules,
                  genomes ,
@@ -434,14 +432,10 @@
         
         self.IVI_OUTPUT             = 'ivi_results.tsv'
         self.IVG_OUTPUT             = 'ivg_results.tsv'
-<<<<<<< HEAD
-        self.GVG_OUTPUT             = 'gvg_results.tsv'
         self.CHI_OUTPUT             = 'chi_results.tsv'
-=======
         self.GVG_OUTPUT             = 'gvg_results.mannwhitneyu.tsv'
         self.GVG_OUTPUT_FISHER      = 'gvg_results.fisher.tsv'
 
->>>>>>> aa2f83f1
         self.threshold              = threshold
         self.multi_test_correction  = multi_test_correction
         self.m2def                  = d.m2def
@@ -507,17 +501,10 @@
         
         for genome in self.groups[group]:
             genome_target_list = set(self.genome_annotations[genome])\
-<<<<<<< HEAD
-                                             .intersection(target_kos)
-            genome_ko_list.append(len(genome_target_list))
-
-        return genome_ko_list
-=======
                                              .intersection(target_annotations)
             genome_annotation_list.append(len(genome_target_list))
         
         return genome_annotation_list
->>>>>>> aa2f83f1
 
     def chi2(self):
         output_lines = [['group_1', 'group_2', 'ko', 'group_1_true', 'group_1_false', 'group_2_true', 'group_2_false', 'score', 'pvalue', 'corrected_pvalue']]
