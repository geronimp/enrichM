--- conflicted
+++ resolved
@@ -147,11 +147,8 @@
                 if genome_path.endswith(self.suffix):
                     genome_paths.append(genome_path)
 
-<<<<<<< HEAD
-            cmd = f"xargs --arg-file=/dev/stdin cp --target-directory={genome_directory}"
-=======
-            cmd = "xargs --arg-file=/dev/stdin ln -s --target-directory %s" % genome_directory
->>>>>>> ec2bdcba
+            cmd = f"xargs --arg-file=/dev/stdin ln -s --target-directory={genome_directory}"
+
             logging.debug(cmd)
             process = subprocess.Popen(["bash", "-c", cmd],
                                        stdin=subprocess.PIPE,
