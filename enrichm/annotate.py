--- conflicted
+++ resolved
@@ -61,16 +61,11 @@
 
     def __init__(self, output_directory, annotate_ko, annotate_ko_hmm, annotate_pfam,
                  annotate_tigrfam, annoatate_cluster, annotate_ortholog, annotate_cazy, annotate_ec,
-<<<<<<< HEAD
                  annotate_orthogroup, evalue, bit, percent_id_cutoff, aln_query, aln_reference, 
-                 fraction_aligned, cut_ga, cut_nc, cut_tc, cut_hmm, inflation, chunk_number, chunk_max,
+                 fraction_aligned, cut_ga_pfam, cut_nc_pfam, cut_tc_pfam, cut_ga_tigrfam, cut_nc_tigrfam,
+                 cut_tc_tigrfam, cut_hmm, inflation, chunk_number, chunk_max,
                  count_domains, threads, parallel, suffix, light):
-=======
-                 evalue, bit, percent_id_cutoff, aln_query, aln_reference, fraction_aligned,
-                 cut_ga_pfam, cut_nc_pfam, cut_tc_pfam, cut_ga_tigrfam, cut_nc_tigrfam,
-                 cut_tc_tigrfam, cut_hmm, inflation, chunk_number, chunk_max, count_domains,
-                 threads, parallel, suffix, light):
->>>>>>> 67a62a9d
+
 
         # Define inputs and outputs
         self.output_directory = output_directory
